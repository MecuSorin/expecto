# expecto

[![Build Status](https://travis-ci.org/haf/expecto.svg?branch=master)](https://travis-ci.org/haf/expecto)
[![NuGet Badge](https://buildstats.info/nuget/FAKE)](https://www.nuget.org/packages/expecto)

Expecto is a unit testing library for F#. It's a fork of Fuchu aiming to be
properly updated and pushed to nuget when PRs come in. It aims to be an
opinionated testing framework with batteries included, while still being
compositional (just like Suave and Logary are).

![Sample output](docs/sample-output-2.png)

  * [expecto](#expecto)
    * [Installing](#installing)
    * [Testing "Hello world"](#testing-hello-world)
    * [Running tests](#running-tests)
      * [runTests](#runtests)
      * [runTestsInAssembly](#runtestsinassembly)
      * [testList for grouping](#testlist-for-grouping)
      * [Filtering with filter](#filtering-with-filter)
      * [Focusing tests](#focusing-tests)
      * [Pending tests](#pending-tests)
    * [Expectations](#expectations)
      * [Expect module](#expect-module)
      * [Performance module](#performance-module)
        * [Example](#example)
    * [main argv – how to run console apps](#main-argv--how-to-run-console-apps)
      * [The config](#the-config)
    * [Contributing](#contributing)
    * [FsCheck usage](#fscheck-usage)
    * [BenchmarkDotNet usage](#benchmarkdotnet-usage)
    * [You're not alone\!](#youre-not-alone)
    * [Sending e\-mail on failure – custom printers](#sending-e-mail-on-failure--custom-printers)
    * [About test parallelism](#about-test-parallelism)
    * [About upgrading from Fuchu](#about-upgrading-from-fuchu)
      * [Why the strange name?](#why-the-strange-name)
      * [What does 'expected to have type TestCode' mean?](#what-does-expected-to-have-type-testcode-mean)

## Installing

In your paket.dependencies:

```
nuget Expecto
nuget Expecto.BenchmarkDotNet
nuget Expecto.FsCheck
```

Tests should be first-class values so that you can move them around and execute
them in any context that you want.

Let's have look at what an extensive unit test suite looks like when running
with Expecto:

![Sample output from Logary](docs/sample-output-logary.png)

## Testing "Hello world"

The test runner is the test assembly itself. It's recommended to compile your
test assembly as a console application. You can run a test directly like this:

```fsharp
open Expecto

[<Tests>]
let tests =
  testCase "yes" <| fun () ->
    let subject = "Hello world"
    Expect.equal subject "Hello World"
                 "The strings should equal"

[<EntryPoint>]
let main args =
  runTestsInAssembly defaultConfig args
```

The base class is called `Expect`, containing functions you can use to assert
with. A testing library without a good assertion library is like love without
kisses.

Now compile and run! `xbuild Sample.fsproj && mono --debug bin/Debug/Sample.exe`

## Running tests

Here's the simplest test possible:

```fsharp
open Expecto

let simpleTest =
  testCase "A simple test" <| fun _ ->
    let expected = 4
    Expect.equal expected (2+2) "2+2 = 4"
```

Then run it like this, e.g. in the interactive or through a console app.

```fsharp
runTests defaultConfig simpleTest
```

which returns 1 if any tests failed, otherwise 0. Useful for returning to the
operating system as error code.

### `runTests`

Signature `ExpectoConfig -> Test -> int`. Runs the passed tests with the passed
configuration record.

### `runTestsInAssembly`

Signature `ExpectoConfig -> string[] -> int`. Runs the tests in the current
assembly and also overrides the passed `ExpectoConfig` with the command line
parameters.

### `testList` for grouping

Tests can be grouped (with arbitrary nesting):

```fsharp
[<Tests>]
let tests =
  testList "A test group" [
    testCase "one test" <| fun _ ->
      Expect.equal (2+2) 4 "2+2"
    testCase "another test that fails" <| fun _ ->
      Expect.equal (3+3) 5 "3+3"
  ]
```

### Filtering with `filter`

You can single out tests by filtering them by name (e.g. in the
interactive/REPL). For example:

```fsharp
open Expecto
open MyLib.Tests
integrationTests // from MyLib.Tests
|> Test.filter (fun s -> s.EndsWith "another test") // the filtering function
|> runTests defaultConfig
```

### Focusing tests

It is often convenient, when developing to be able to run a subset of specs.
Expecto allows you to focus specific test cases or tests list by putting `f` before *testCase* or *testList* or `F` before attribute *Tests*(when reflection tests discovery is used).

```fsharp
open Expecto

[<FTests>]
let someFocusedTest = testCase "will run" <| fun _ -> Expect.equal (2+2) 4 "2+2"
[<Tests>]
let someUnfocusedTest = test "skipped" { Expect.equal (2+2) 1 "2+2?" }
```

or

```fsharp
open Expecto

[<Tests>]
let focusedTests =
  testList "unfocused list" [
    ftestList "focused list" [
      testCase "will run" <| fun _ -> Expect.equal (2+2) 4 "2+2"
      ftestCase "will run" <| fun _ -> Expect.equal (2+2) 4 "2+2"
      test "will run" { Expect.equal (2+2) 4 "2+2" }
    ]
    testList "unfocused list" [
      testCase "skipped" <| fun _ -> Expect.equal (2+2) 1 "2+2?"
      ftestCase "will run" <| fun _ -> Expect.equal (2+2) 4 "2+2"
      test "skipped" { Expect.equal (2+2) 1 "2+2?" }
      ftest "will run" { Expect.equal (2+2) 4 "2+2" }
    ]
    testCase "skipped" <| fun _ -> Expect.equal (2+2) 1 "2+2?"
  ]
```

### Pending tests

You can mark an individual spec or container as Pending. This will prevent the
spec (or specs within the list) from running.  You do this by adding a `p`
before *testCase* or *testList* or `P` before *Tests* attribute (when reflection
tests discovery is used).

```fsharp
open Expecto

[<PTests>]
let skippedTestFromReflectionDiscovery = testCase "skipped" <| fun _ ->
    Expect.equal (2+2) 4 "2+2"

[<Tests>]
let myTests =
  testList "normal" [
    testList "unfocused list" [
      ptestCase "skipped" <| fun _ -> Expect.equal (2+2) 1 "2+2?"
      testCase "will run" <| fun _ -> Expect.equal (2+2) 4 "2+2"
      ptest "skipped" { Expect.equal (2+2) 1 "2+2?" }
    ]
    testCase "will run" <| fun _ -> Expect.equal (2+2) 4 "2+2"
    ptestCase "skipped" <| fun _ -> Expect.equal (2+2) 1 "2+2?"
    ptestList "skipped list" [
      testCase "skipped" <| fun _ -> Expect.equal (2+2) 1 "2+2?"
      ftestCase "skipped" <| fun _ -> Expect.equal (2+2) 1 "2+2?"
    ]
  ]
```

### Sequenced tests

You can mark an individual spec or container as Sequenced.
This will make sure these tests are run sequentially.
This can be useful for timeout and performance testing.

```fsharp
[<Tests>]
let timeout =
    testSequenced <| testList "Timeout" [
      testCase "fail" <| fun _ ->
        let test = TestCase(Test.timeout 10 (fun _ -> Thread.Sleep 100), Normal)
        let result = evalSilent test |> sumTestResults
        result.failed.Length ==? 1
      testCase "pass" <| fun _ ->
        let test = TestCase(Test.timeout 1000 ignore, Normal)
        let result = evalSilent test |> sumTestResults
        result.passed.Length ==? 1
    ]
```

## Expectations

All expect-functions have the signature `actual -> expected -> string -> unit`,
leaving out `expected` when obvious from the function.

### `Expect` module

This module is your main entry-point when asserting.

 - `throws`
 - `throwsC`
 - `throwsT`
 - `isNone`
 - `isSome`
 - `isChoice1Of2`
 - `isChoice2Of2`
 - `isNull`
 - `isNotNull`
 - `isLessThan`
 - `isLessThanOrEqual`
 - `isGreaterThan`
 - `isGreaterThanOrEqual`
 - `floatEqual`
 - `notEqual`
 - `isFalse`
 - `isTrue`
 - `sequenceEqual`
 - `sequenceStarts` - Expect the sequence `subject` to start with `prefix`. If
   it does not then fail with `format` as an error message together with a
   description of `subject` and `prefix`.
 - `isAscending` - Expect the sequence `subject` to be ascending. If it does not
   then fail with `format` as an error message.
 - `isDescending` - Expect the sequence `subject` to be descending. If it does
   not then fail with `format` as an error message.
 - `stringContains` – Expect the string `subject` to contain `substring` as part
   of itself.  If it does not, then fail with `format` and `subject` and
   `substring` as part of the error message.
 - `stringStarts` – Expect the string `subject` to start with `prefix` and if it
   does not then fail with `format` as an error message together with a
   description of `subject` and `prefix`.
 - `stringEnds` - Expect the string `subject` to end with `suffix`. If it does
   not then fail with `format` as an error message together with a description
   of `subject` and `suffix`.
<<<<<<< HEAD
 - `stringHasLength` - Expect the string `subject` to have length equals `length`. If it does not
   then fail with `format` as an error message together with a description
   of `subject` and `length`.
 - `contains : 'a seq -> 'a -> string -> unit` – Expect the sequence to contain the item.
 - `containsAll: 'a seq -> 'a seq -> string -> unit` - Expect the sequence contains all elements from second sequence (not taking into account an order of elements and number of occurrences of elements)
 - `distribution: 'a seq -> Map<'a, uint32> -> string -> unit` - Expect the sequence contains all elements from map (first element in tuple is an item expected to be in sequence, second is a positive number of its occurrences in a sequence). Function is not taking into account an order of elements.
=======
 - `stringHasLength` - Expect the string `subject` to have length equals
   `length`. If it does not then fail with `format` as an error message together
   with a description of `subject` and `length`.
 - `contains : 'a seq -> 'a -> string -> unit` – Expect the sequence to contain
   the item.
 - `containsAll: 'a seq -> 'a seq -> string -> unit` - Expect the sequence
   contains all elements from second sequence (not taking into account an order
   of elements)
>>>>>>> 78018352
 - `streamsEqual` – Expect the streams to be byte-wise identical.
 - `isFasterThan : (unit -> 'a) -> (unit -> 'a) -> string -> unit` – Expect the
    first function to be faster than the second function with the passed string
    message, printed on failure. See the next section on Performance for example
    usage.
 - `isFasterThanSub` – Like the above but with passed function signature of
   `Performance.Measurer<unit,'a> -> 'a`, allowing you to do setup and teardown
   of your subject under test (the function) before calling the Measurer. See
   the next section on Performance for example usage.

### `Performance` module

Expecto supports testing that an implementation is faster than another. Use it
by calling `Expect.isFasterThan` wrapping your `Test` in `testSequenced`.

![Sample output](./docs/half-is-faster.png)

This function makes use of a statistical test called [Welch's t-test](https://en.wikipedia.org/wiki/Welch's_t-test).
It starts with the null hypothesis that the functions mean execution times are the same.
The functions are run alternately increasing the sample size to test this hypothesis.

Once a confidence level of 99.99% is reached that this hypothesis is incorrect it stops and reports the results.
If the performance is very close the test will declare them equal when there is 99.99% confidence they differ by less than 0.5%.
99.99% is chosen such that if a test set has 100 performance tests a false test failure would be reported once in many more than 100 runs.

This results in a performance test that is very quick to run (the greater the difference the quicker it will run).
Also, because it is a relative test it can normally be run across all configurations as part of unit testing.

The functions must return the same result for same input. Note that since
Expecto also has a FsCheck integration, your outer (sequenced) test could be
the property test, generating random data, and your TestCode/function body/
actual test could be an assertion that for the same (random instance) of test-
data, one function should be faster than the other.

From `Expect.isFasterThanSub`, these results are possible (all of which generate
a test failure, except the MetricLessThan case):

```fsharp
  type 'a CompareResult =
    | ResultNotTheSame of result1:'a * result2:'a
    | MetricTooShort of sMax:SampleStatistics * machineResolution:SampleStatistics
    | MetricLessThan of s1:SampleStatistics * s2:SampleStatistics
    | MetricMoreThan of s1:SampleStatistics * s2:SampleStatistics
    | MetricEqual of s1:SampleStatistics * s2:SampleStatistics
```

You can explore these cases yourself with `Expecto.Performance.timeCompare`,
should you wish to.

#### Example

All of the below tests pass.

```fsharp
[<Tests>]
let performance =
  testSequenced <| testList "performance" [

    testCase "1 <> 2" <| fun _ ->
      let test () =
        Expect.isFasterThan (fun () -> 1) (fun () -> 2) "1 equals 2 should fail"
      assertTestFailsWithMsgContaining "same" (test, Normal)

    testCase "half is faster" <| fun _ ->
      Expect.isFasterThan (fun () -> repeat10000 log 76.0)
                          (fun () -> repeat10000 log 76.0 |> ignore; repeat10000 log 76.0)
                          "half is faster"

    testCase "double is faster should fail" <| fun _ ->
      let test () =
        Expect.isFasterThan (fun () -> repeat10000 log 76.0 |> ignore; repeat10000 log 76.0)
                            (fun () -> repeat10000 log 76.0)
                            "double is faster should fail"
      assertTestFailsWithMsgContaining "slower" (test, Normal)

    ptestCase "same function is faster should fail" <| fun _ ->
      let test () =
        Expect.isFasterThan (fun () -> repeat100000 log 76.0)
                            (fun () -> repeat100000 log 76.0)
                            "same function is faster should fail"
      assertTestFailsWithMsgContaining "equal" (test, Normal)

    testCase "matrix" <| fun _ ->
      let n = 100
      let rand = Random 123
      let a = Array2D.init n n (fun _ _ -> rand.NextDouble())
      let b = Array2D.init n n (fun _ _ -> rand.NextDouble())
      let c = Array2D.zeroCreate n n

      let reset() =
        for i = 0 to n-1 do
            for j = 0 to n-1 do
              c.[i,j] <- 0.0

      let mulIJK() =
        for i = 0 to n-1 do
          for j = 0 to n-1 do
            for k = 0 to n-1 do
              c.[i,k] <- c.[i,k] + a.[i,j] * b.[j,k]

      let mulIKJ() =
        for i = 0 to n-1 do
          for k = 0 to n-1 do
            let mutable t = 0.0
            for j = 0 to n-1 do
              t <- t + a.[i,j] * b.[j,k]
            c.[i,k] <- t
      Expect.isFasterThanSub (fun measurer -> reset(); measurer mulIKJ ())
                             (fun measurer -> reset(); measurer mulIJK ())
                             "ikj faster than ijk"

    testCase "popcount" <| fun _ ->
      let test () =
        Expect.isFasterThan (fun () -> repeat10000 (popCount16 >> int) 987us)
                            (fun () -> repeat10000 (popCount >> int) 987us)
                            "popcount 16 faster than 32 fails"
      assertTestFailsWithMsgContaining "slower" (test, Normal)
  ]
```

A failure would look like this:

```
[13:23:19 ERR] performance/double is faster failed in 00:00:00.0981990.
double is faster. Expected f1 (0.3067 ± 0.0123 ms) to be faster than f2 (0.1513 ± 0.0019 ms) but is ~103% slower.
```

## `main argv` – how to run console apps

Parameters available if you use `Tests.runTestsInAssembly defaultConfig argv` in your code:

 - `--debug`: Extra verbose output for your tests.
 - `--sequenced`: Run all tests in sequence.
 - `--parallel`: (default) Run all tests in parallel.
 - `--filter <hiera>`: Filter a specific hierarchy to run.
 - `--filter-test-list <substring>`: Filter a specific test list to run.
 - `--filter-test-case <substring>`: Filter a specific test case to run.
 - `--run [<tests1> <test2> ...]`: Run only provided tests.
 - `--list-tests`: Doesn't run tests, print out list of tests instead.
 - `--summary`: Prints out summary after all tests are finished

### The config

If you prefer using F# to configure the tests, you can set the properties of the
ExpetoConfig record, that looks like:

```fsharp
{ /// Whether to run the tests in parallel. Defaults to true, because your
  /// code should not mutate global state by default.
  parallel : bool
  /// An optional filter function. Useful if you only would like to run a
  /// subset of all the tests defined in your assembly.
  filter   : Test -> Test
  /// Allows the test printer to be parametised to your liking.
  printer : TestPrinters }
```

By doing a `let config = { defaultConfig with parallel = true }`, for example.

## Contributing

Please see the [Devguide](./DEVGUIDE.md).

## FsCheck usage

Reference [FsCheck](https://github.com/fscheck/FsCheck) and Expecto.FsCheck to
test properties:

```fsharp
let config = { FsCheck.Config.Default with MaxTest = 10000 }

let properties =
  testList "FsCheck" [
    testProperty "Addition is commutative" <| fun a b ->
      a + b = b + a

    // you can also override the FsCheck config
    testPropertyWithConfig config "Product is distributive over addition" <|
      fun a b c ->
        a * (b + c) = a * b + a * c
  ]

run properties
```

You can freely mix testProperty with testCase and testList.

## BenchmarkDotNet usage

The integration with
[BenchmarkDotNet](https://perfdotnet.github.io/BenchmarkDotNet/index.htm).

```fsharp
open Expecto
open BenchmarkDotNet

module Types =
  type Y = { a : string; b : int }

type Serialiser =
  abstract member Serialise<'a> : 'a -> unit

type MySlowSerialiser() =
  interface Serialiser with
    member x.Serialise _ =
      System.Threading.Thread.Sleep(30)

type FastSerialiser() =
  interface Serialiser with
    member x.Serialise _ =
      System.Threading.Thread.Sleep(10)

type FastSerialiserAlt() =
  interface Serialiser with
    member x.Serialise _ =
     System.Threading.Thread.Sleep(20)

type Serialisers() =
  let fast, fastAlt, slow =
    FastSerialiser() :> Serialiser,
    FastSerialiserAlt() :> Serialiser,
    MySlowSerialiser() :> Serialiser

  [<Benchmark>]
  member x.FastSerialiserAlt() = fastAlt.Serialise "Hello world"

  [<Benchmark>]
  member x.SlowSerialiser() = slow.Serialise "Hello world"

  [<Benchmark(Baseline = true)>]
  member x.FastSerialiser() = fast.Serialise "Hello world"

open Types

[<Tests>]
let tests =
  testList "performance tests" [
    benchmark<Serialisers> "three serialisers" benchmarkConfig ignore
  ]
```

In the current code-base I'm just printing the output to the console; and by
default all tests are run in parallel; so you'll need to use `--sequenced` as
input to your exe, or set parallel=false in the config to get valid results.

To read more about how to benchmark with BenchmarkDotNet, see its [Getting
started](http://benchmarkdotnet.org/GettingStarted.htm) guide.

Happy benchmarking!

## You're not alone!

Others have discovered the beauty of tests-as-values in easy-to-read F#.

* [Suave](https://github.com/SuaveIO/suave/tree/master/src/Suave.Tests)
* [Logary](https://github.com/logary/logary)
* [Unquote has built-in support](https://github.com/SwensenSoftware/unquote/pull/128)
* [Visual Studio Plugin for
  Expecto](https://www.nuget.org/packages/Expecto.VisualStudio.TestAdapter/) –
  just add the `nuget Expecto.VisualStudio.TestAdapter version_in_path: true` to
  your paket file and you're off to the races!

![Expecto VS Test Plugin](./docs/expecto-vs-addon.jpeg "Easy to get started even for Enterprise Developers").

## Sending e-mail on failure – custom printers

The printing mechanism in Expecto is based on the [Logary
Facade](https://github.com/logary/logary#the-logary-facade-adapter), which
grants some privileges, like being able to use **any** Logary target to print.
Just follow the above link to learn how to initialise Logary. Then if you wanted
to get notified over e-mail whenever one of your tests fail, configure Logary
with `Logary.Targets.Mailgun`:

```fsharp
open Logary
open Logary.Configuration
open Logary.Adapters.Facade
open Logary.Targets
open Hopac
open Mailgun
open System.Net.Mail

let main argv =
  let mgc =
    MailgunLogaryConf.Create(
      MailAddress("travis@example.com"),
      [ MailAddress("Your.Mail.Here@example.com") ],
      { apiKey = "deadbeef-2345678" },
      "example.com", // sending domain of yours
      Error) // cut-off level

  use logary =
    withLogaryManager "MyTests" (
      withTargets [
        LiterateConsole.create LiterateConsole.empty "stdout"
        Mailgun.create mgc "mail"
      ]
      >> withRules [
        Rule.createForTarget "stdout"
        Rule.createForTarget "mail"
      ])
    |> run

  // initialise Logary Facade with Logary proper:
  LogaryFacadeAdapter.initialise<Expecto.Logging.Logger> logary

  // run all tests
  Tests.runTestsInAssembly defaultConfig args
```

## About test parallelism

Since the default is to run all of your tests in parallel, it's important that
you don't use global variables, global singletons or mutating code. If you do,
you'll have to slow down all of your tests by sequencing them (or use locks in
your testing code).

Furthermore, `printfn` and sibling functions aren't thread-safe, i.e. a given
string may be logged in many passes and concurrent calls to printfn and
Console.X-functions have their outputs interleaved. If you want to log from
tests, you can use code like:

```fsharp
open Expecto.Logging
open Expecto.Logging.Message

let logger = Log.create "MyTests"

// stuff here

testCase "reading prop" <| fun _ ->
  let subject = MyComponent()
  // this will output to the right test context:
  logger.info(
    eventX "Has prop {property}"
    >> setField "property" subject.property)
  Expect.equal subject.property "Goodbye" "Should have goodbye as its property"
```

## About upgrading from Fuchu

In VsCode, search files for: `Assert.Equal\s*\(\s*((;|.)+?)\s*,\s*(.*?),\s*(.*?)\)`
and replace with `Expect.equal $4 $3 $1`.

### Why the strange name?

![Expecto expecto](./docs/expecto-patronus-2000x1126.png "This is actually because nuget won't let me publish them with the name 'Expecto', plain and simple.")

### What does 'expected to have type TestCode' mean?

If you get an error message like this:

```
This expression was expected to have type    'TestCode'    but here has type    'unit'
```

It means that you have code like `testCase "abc" <| Expect.equal ...`. Instead
you should create a function like so: `testCase "abc" <| fun _ -> Expect.equal
...`.<|MERGE_RESOLUTION|>--- conflicted
+++ resolved
@@ -273,14 +273,6 @@
  - `stringEnds` - Expect the string `subject` to end with `suffix`. If it does
    not then fail with `format` as an error message together with a description
    of `subject` and `suffix`.
-<<<<<<< HEAD
- - `stringHasLength` - Expect the string `subject` to have length equals `length`. If it does not
-   then fail with `format` as an error message together with a description
-   of `subject` and `length`.
- - `contains : 'a seq -> 'a -> string -> unit` – Expect the sequence to contain the item.
- - `containsAll: 'a seq -> 'a seq -> string -> unit` - Expect the sequence contains all elements from second sequence (not taking into account an order of elements and number of occurrences of elements)
- - `distribution: 'a seq -> Map<'a, uint32> -> string -> unit` - Expect the sequence contains all elements from map (first element in tuple is an item expected to be in sequence, second is a positive number of its occurrences in a sequence). Function is not taking into account an order of elements.
-=======
  - `stringHasLength` - Expect the string `subject` to have length equals
    `length`. If it does not then fail with `format` as an error message together
    with a description of `subject` and `length`.
@@ -289,7 +281,7 @@
  - `containsAll: 'a seq -> 'a seq -> string -> unit` - Expect the sequence
    contains all elements from second sequence (not taking into account an order
    of elements)
->>>>>>> 78018352
+ - `distribution: 'a seq -> Map<'a, uint32> -> string -> unit` - Expect the sequence contains all elements from map (first element in tuple is an item expected to be in sequence, second is a positive number of its occurrences in a sequence). Function is not taking into account an order of elements.
  - `streamsEqual` – Expect the streams to be byte-wise identical.
  - `isFasterThan : (unit -> 'a) -> (unit -> 'a) -> string -> unit` – Expect the
     first function to be faster than the second function with the passed string
